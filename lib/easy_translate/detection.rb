require 'json'
require 'cgi'
require File.dirname(__FILE__) + '/request'

module EasyTranslate

  module Detection

    # Detect language
    # @param [String, Array] texts - A single string or set of strings to detect for
    # @param [Hash] options - Extra options to pass along with the request
    # @return [String, Array] The resultant language or languages
<<<<<<< HEAD
    def detect(texts, options = {}, http_options={})
=======
    def detect(texts, options = {}, http_options = {})
>>>>>>> dbb05f8d
      request = DetectionRequest.new(texts, options, http_options)
      # Turn the response into an array of detections
      raw = request.perform_raw
      detections = JSON.parse(raw)['data']['detections'].map do |res|
        res.empty? ? nil : res.first['language']
      end
      # And then return, if they only asked for one, only give one back
      request.multi? ? detections : detections.first
    end

    # A convenience class for wrapping a detection request
    class DetectionRequest < EasyTranslate::Request

      # Set the texts and options
      # @param [String, Array] texts - The text (or texts) to translate
      # @param [Hash] options - Options to override or pass along with the request
      def initialize(texts, options = {}, http_options = {})
        super(options, http_options)
        if replacement_api_key = @options.delete(:api_key)
          @options[:key] = replacement_api_key
        end
        self.texts = texts
      end

      # The params for this request
      # @return [Hash] the params for the request
      def params
        params = super || {}
        params.merge! @options if @options
        params
      end

      # The path for the request
      # @return [String] The path for the request
      def path
        '/language/translate/v2/detect'
      end

      # The body for the request
      # @return [String] the body for the request, URL escaped
      def body
        @texts.map { |t| "q=#{CGI::escape(t)}" }.join '&'
      end

      # Whether or not this was a request for multiple texts
      # @return [Boolean]
      def multi?
        @multi
      end

      private

      # Set the texts for this request
      # @param [String, Array] texts - The text or texts for this request
      def texts=(texts)
        if texts.is_a?(String)
          @multi = false
          @texts = [texts]
        else
          @multi = true
          @texts = texts
        end
      end

    end

  end

end<|MERGE_RESOLUTION|>--- conflicted
+++ resolved
@@ -10,11 +10,7 @@
     # @param [String, Array] texts - A single string or set of strings to detect for
     # @param [Hash] options - Extra options to pass along with the request
     # @return [String, Array] The resultant language or languages
-<<<<<<< HEAD
-    def detect(texts, options = {}, http_options={})
-=======
     def detect(texts, options = {}, http_options = {})
->>>>>>> dbb05f8d
       request = DetectionRequest.new(texts, options, http_options)
       # Turn the response into an array of detections
       raw = request.perform_raw
